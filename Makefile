--- conflicted
+++ resolved
@@ -364,13 +364,8 @@
 	PATH="$(shell pwd)/venv/bin:$(PATH)" \
 	pytest --tb=short --cov=ambassador --cov=ambassador_diag --cov-report term-missing  $(TEST_NAME)
 
-<<<<<<< HEAD
-test-list: version setup-develop
-	cd ambassador && PATH="$(shell pwd)/venv/bin:$(PATH)" pytest --collect-only -q
-=======
 test-list: setup-develop
 	cd ambassador && PATH=$(shell pwd)/venv/bin:$(PATH) pytest --collect-only -q
->>>>>>> 69f9c0d3
 
 update-aws:
 	@if [ -n "$(STABLE_TXT_KEY)" ]; then \
