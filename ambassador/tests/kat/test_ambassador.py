--- conflicted
+++ resolved
@@ -261,37 +261,8 @@
         self.service_type = self.matcher.service_type
         self._clone_preserve = [ 'matcher', 'service_type' ]
 
-<<<<<<< HEAD
         if self.matcher.include_options:
             print("     MTColl %s, %s: init scan OptionTestCollectors" % (self.service_type.name, self.matcher.name))
-=======
-class HostHeaderMapping(MappingTest):
-    @classmethod
-    def variants(cls):
-        for st in variants(ServiceType):
-            yield cls(st, name="{self.target.name}")
-
-    def config(self):
-        yield self, self.format("""
----
-apiVersion: ambassador/v0
-kind:  Mapping
-name:  {self.name}
-prefix: /{self.name}/
-service: http://{self.target.path.k8s}
-host: inspector.external
-""")
-
-    def queries(self):
-        yield Query(self.parent.url(self.name + "/"), expected=404)
-        yield Query(self.parent.url(self.name + "/"), headers={"Host": "inspector.internal"}, expected=404)
-        # TODO: The following query does not work
-        yield Query(self.parent.url(self.name + "/"), headers={"Host": "inspector.external"})
-
-
-class UseWebsocket(OptionTest):
-    # TODO: add a check with a websocket client as soon as we have backend support for it
->>>>>>> 399519fb
 
             for otc in variants(OptionTestCollector, self.service_type, self.matcher):
                 print("      MTColl %s, %s: init found otc %s" %
