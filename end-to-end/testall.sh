#!/usr/bin/env bash

# Copyright 2018 Datawire. All rights reserved.
#
# Licensed under the Apache License, Version 2.0 (the "License");
# you may not use this file except in compliance with the License.
# You may obtain a copy of the License at
#
#     http://www.apache.org/licenses/LICENSE-2.0
#
# Unless required by applicable law or agreed to in writing, software
# distributed under the License is distributed on an "AS IS" BASIS,
# WITHOUT WARRANTIES OR CONDITIONS OF ANY KIND, either express or implied.
# See the License for the specific language governing permissions and
# limitations under the License

set -e
set -o pipefail

HERE=$(cd $(dirname $0); pwd)
ROOT=$HERE
BUILD_ALL=${BUILD_ALL:-false}

cd "$HERE"
source "$HERE/kubernaut_utils.sh"
source "$HERE/forge_utils.sh"
source "$HERE/utils.sh"

if [ "$BUILD_ALL" = true ]; then
  bash buildall.sh
fi

if [ -z "$SKIP_KUBERNAUT" ]; then
    get_kubernaut_cluster
else
    echo "WARNING: your current kubernetes context will be WIPED OUT"
    echo "by this test. Current context:"
    echo ""
    kubectl config current-context
    echo ""

    while true; do
        read -p 'Is this really OK? (y/N) ' yn

        case $yn in
            [Yy]* ) break;;
            [Nn]* ) exit 1;;
            * ) echo "Please answer yes or no.";;
        esac
    done
fi

get_forge

<<<<<<< HEAD
check_rbac

cat /dev/null > master.log
=======
# For linify
export MACHINE_READABLE=yes
export SKIP_CHECK_CONTEXT=yes

failures=0

for dir in 0*; do
    if [[ ! -z ${E2E_TEST_NAME} && ${E2E_TEST_NAME} != "$dir" ]]; then
        echo "Skipping E2E test ${dir}"
        continue
    fi

    attempt=0
    dir_passed=

    while [ $attempt -lt 2 ]; do
        echo
        echo "================================================================"
        echo "${attempt}: ${dir}..."

        attempt=$(( $attempt + 1 ))

        if bash $dir/test.sh 2>&1 | python linify.py test.log; then
            echo "${dir} PASSED"
            dir_passed=yes
            break
        else
            echo "${dir} FAILED"

            echo "================ k8s info"
            kubectl get svc --all-namespaces
            kubectl get pods --all-namespaces
            echo "================ start captured output"
            cat test.log
            echo "================ end captured output"
        fi
    done
>>>>>>> 291faf0f

run_and_log () {
    if bash testone.sh "$1"; then
        echo "$1 PASS" >> master.log
    else
        echo "$1 FAIL" >> master.log
    fi
}

for dir in 0-serial/[0-9]*; do
    run_and_log "$dir"
done

for dir in 1-parallel/[0-9]*; do
    run_and_log "$dir" &
done

wait

failures=$(grep -c 'FAIL' master.log)

exit $failures<|MERGE_RESOLUTION|>--- conflicted
+++ resolved
@@ -52,49 +52,9 @@
 
 get_forge
 
-<<<<<<< HEAD
 check_rbac
 
 cat /dev/null > master.log
-=======
-# For linify
-export MACHINE_READABLE=yes
-export SKIP_CHECK_CONTEXT=yes
-
-failures=0
-
-for dir in 0*; do
-    if [[ ! -z ${E2E_TEST_NAME} && ${E2E_TEST_NAME} != "$dir" ]]; then
-        echo "Skipping E2E test ${dir}"
-        continue
-    fi
-
-    attempt=0
-    dir_passed=
-
-    while [ $attempt -lt 2 ]; do
-        echo
-        echo "================================================================"
-        echo "${attempt}: ${dir}..."
-
-        attempt=$(( $attempt + 1 ))
-
-        if bash $dir/test.sh 2>&1 | python linify.py test.log; then
-            echo "${dir} PASSED"
-            dir_passed=yes
-            break
-        else
-            echo "${dir} FAILED"
-
-            echo "================ k8s info"
-            kubectl get svc --all-namespaces
-            kubectl get pods --all-namespaces
-            echo "================ start captured output"
-            cat test.log
-            echo "================ end captured output"
-        fi
-    done
->>>>>>> 291faf0f
 
 run_and_log () {
     if bash testone.sh "$1"; then
@@ -104,13 +64,17 @@
     fi
 }
 
-for dir in 0-serial/[0-9]*; do
-    run_and_log "$dir"
-done
+if [ -n "$E2E_TEST_NAME" ]; then
+    run_and_log "$E2E_TEST_NAME"
+else
+    for dir in 0-serial/[0-9]*; do
+        run_and_log "$dir"
+    done
 
-for dir in 1-parallel/[0-9]*; do
-    run_and_log "$dir" &
-done
+    for dir in 1-parallel/[0-9]*; do
+        run_and_log "$dir" &
+    done
+endif
 
 wait
 
